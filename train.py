--- conflicted
+++ resolved
@@ -8,11 +8,8 @@
 from flax.training import train_state
 from flax import linen as nn, jax_utils
 import gin
-<<<<<<< HEAD
+from tqdm import tqdm
 import wandb
-=======
-from tqdm import tqdm
->>>>>>> f6a06fcc
 
 import dataloader
 import utils
